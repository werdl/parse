--- conflicted
+++ resolved
@@ -1,15 +1,9 @@
 #![no_std]
 
 extern crate alloc;
-<<<<<<< HEAD
 
 use hashbrown::HashMap;
 use alloc::{string::String, vec::Vec, string::ToString};
-=======
-use alloc::{vec::Vec, fmt::format};
-
-use hashbrown::HashMap;
->>>>>>> 52741d0c
 
 #[derive(Debug, Clone, Default)]
 pub struct Command<'a> {
